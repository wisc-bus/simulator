import pandas as pd
import geopandas as gpd
import numpy as np
from .graph import Graph
from ..util import transform
import logging
from math import ceil, floor, sqrt
import math

class BusSim:

    def __init__(
        self,
        manager,
        day,
        start_time,
        elapse_time,
        avg_walking_speed=1.4,
        max_walking_min=-1,  # HACK
        trip_delays=[]
    ):
        """The constructor of the BusSim class

        Args:

            day (str): the day in a week to perform simulation on

            start_time (str): the starting time to perform simulation on
                (HH:MM:SS)

            elapse_time (str): the elapse time from starting time to perform
                simulation on (HH:MM:SS)

            avg_walking_speed (float): the assumed average walking speed

            max_walking_min (float): the maximum allowed walking time minutes

            trip_delays (list[Tuple], optional): the list
                of trip-delay pairs to add the tuple should be in the format of
                `(trip_id, delay in HH:MM:SS)`

        """
        self._logger = logging.getLogger('app')
        self._logger.info("Start initializing sim")
        self.manager = manager
        self.day = day
        self.start_time = start_time
        self.elapse_time = elapse_time
        self.avg_walking_speed = avg_walking_speed

        # HACK
        if max_walking_min == -1:
            max_walking_min = elapse_time
        self.max_walking_min = max_walking_min
        self.max_walking_distance = max_walking_min * 60.0 * avg_walking_speed
        self.stopTimes_final_df = self._gen_final_df(trip_delays)
        self.graph = Graph(self.stopTimes_final_df, start_time,
                           elapse_time, self.max_walking_distance, avg_walking_speed)
        self._logger.info("Sim successfully initialized")

    def get_access_grid(self, start_stop=None, start_point=None, grid_size_min=2, route_remove=[]):
        max_x, min_x, max_y, min_y = self.manager.get_borders()
        x_num, y_num, grid_size = self._get_grid_dimention(grid_size_min)
        grid = np.zeros(x_num*y_num).reshape(y_num, -1)

        self._logger.info("Start searching graph")
        # first convert start_point into meters
        if start_point is not None:
            start_point = transform(start_point[0], start_point[1])
        stops_radius_list = self.graph.search(
            start_stop, start_point, route_remove)

        if stops_radius_list is None or len(stops_radius_list) == 0:
            return grid

        self._logger.info("Start compressing")
        for bubble in stops_radius_list:
            min_x_idx = floor(
                (bubble["stop_x"] - min_x - bubble["radius"]) / grid_size)
            max_x_idx = floor(
                 (bubble["stop_x"] - min_x + bubble["radius"]) / grid_size)
            min_y_idx = floor(
                (bubble["stop_y"] - min_y - bubble["radius"]) / grid_size)
            max_y_idx = floor(
                (bubble["stop_y"] - min_y + bubble["radius"]) / grid_size)

            # TODO: make this radius calculation more precise
            radius_idx = (max_x_idx - min_x_idx + 1) / 2
            mid_x_idx = (max_x_idx + min_x_idx) / 2
            mid_y_idx = (max_y_idx + min_y_idx) / 2

            start_y = max(0, min_y_idx)
            start_x = max(0, min_x_idx)
            end_y = min(max_y_idx+1, y_num)
            end_x = min(max_x_idx+1, x_num)

            for y in range(start_y, end_y):
                for x in range(start_x, end_x):
                    # check 4 corners, if the distance for all of them is greater than radius, then this grid is not in the circle
                    if (y - mid_y_idx) ** 2 + (x - mid_x_idx) ** 2 < radius_idx ** 2 or \
                        (y - mid_y_idx) ** 2 + (x + 1 - mid_x_idx) ** 2 < radius_idx ** 2 or \
                        (y + 1 - mid_y_idx) ** 2 + (x - mid_x_idx) ** 2 < radius_idx ** 2 or \
                            (y + 1 - mid_y_idx) ** 2 + (x + 1 - mid_x_idx) ** 2 < radius_idx ** 2:
                        grid[y][x] = 1

        self._logger.info("Finish generating grid")
        return grid
    

    
    def get_gdf(self, start_stop=None, start_point=None, route_remove=[]):
        """Given a starting point(lat, lon) or a starting stop_id, compute the region covered in geopandas.Geodataframe

        Args:
            start_stop (str, optional): The path to the directory of the data files
                (contains both mmt_gtfs and plot subdirectories)

            start_point (str, optional): the day in a week to perform simulation on

        Returns:
            geopandas.GeoDataFrame: the GeoDataFrame of the region covered

        """
        self._logger.info("Start searching graph")
        start_latlon=start_point
        # first convert start_point into meters
        if start_point is not None:
            start_point = transform(start_point[0], start_point[1])
            stops_radius_list = self.graph.search(start_stop, start_point, route_remove)

        if stops_radius_list is None or len(stops_radius_list) == 0:
            return

        self._logger.debug("start generating gdf")
        df = pd.DataFrame(stops_radius_list)
        def getZones(lat, lon):
            if lat >= 72.0 and lat < 84.0:
                if lon >= 0.0 and lon < 9.0:
                    return 31
                if lon >= 9.0 and lon < 21.0:
                    return 33
                if lon >= 21.0 and lon < 33.0:
                    return 35
                if lon >= 33.0 and lon < 42.0:
                    return 37
            if lat >= 56 and lat < 64.0 and lon >= 3 and lon <= 12:
                return 32
            return math.floor((lon + 180) / 6) + 1

        def findEPSG(lat, lon) :
            zone = getZones(lat, lon)
            #zone = (math.floor((longitude + 180) / 6) ) + 1  # without special zones for Svalbard and Norway         
            epsg_code = 32600
            epsg_code += int(zone)
            if (lat< 0): # South
                epsg_code += 100    
            return epsg_code

        epsg=str(findEPSG(start_latlon[0],start_latlon[1]))
        gdf = gpd.GeoDataFrame(
<<<<<<< HEAD
            df, geometry=gpd.points_from_xy(df.stop_x, df.stop_y), crs="EPSG:3174")  # union: meter

=======
            df, geometry=gpd.points_from_xy(df.stop_x, df.stop_y), crs="EPSG:"+epsg)
        #EPSG:3174
>>>>>>> 6736e8db
        self._logger.debug("start generating geometry buffer with radius")
        gdf['geometry'] = gdf.geometry.buffer(gdf['radius']) # draw bubble with the given radius
        self._logger.info("Finish generating gdf")
        return gdf

    # def get_area(self, gdf):
    #     """This is a util method to compute the total area in meters^2 given a geopandas.Geodataframe

    #     Args:
    #         gdf (geopandas.GeoDataFrame): The Geodataframe used to compute the total area

    #     Returns:
    #         float: the total area in meters^2

    #     """
    #     if gdf is None:
    #         return

    #     # the area returned is in meters^2
    #     self._logger.info("start calculating area")

    #     self._logger.debug("start calculating union/difference")
    #     area = gdf.unary_union.difference(self.lakes.unary_union).area
    #     self._logger.info("finish calculating area")
    #     return area

    def _gen_final_df(self, trip_delays):
        self._logger.debug("Start generating dataframe")

        stops_df = self.manager.read_gtfs("stops.txt")
        for i in range(len(stops_df)):
            x,y = transform(float(stops_df.iloc[i]['stop_lat']), float(stops_df.iloc[i]['stop_lon']))
            #print(f"lat = {float(stops_df.iloc[i]['stop_lat'])}, lon = {float(stops_df.iloc[i]['stop_lon'])}")
            #print(f'x = {x}, y = {y}')
            stops_df.at[i,'stop_x'] = x
            stops_df.at[i,'stop_y'] = y
        print(f'new Stops df {stops_df}')
        trips_df = self.manager.read_gtfs("trips.txt")
        stopTimes_df = self.manager.read_gtfs("stop_times.txt")
        calendar_df = self.manager.read_gtfs("calendar.txt")

        # get valid service_ids
        calendar_df['start_date'] = pd.to_datetime(
            calendar_df['start_date'], format='%Y%m%d')
        calendar_df['end_date'] = pd.to_datetime(
            calendar_df['end_date'], format='%Y%m%d')
#         calendar_filtered_df = calendar_df[self._is_service_valid(
#             calendar_df[self.day], calendar_df["service_id"])]
        calendar_filtered_df = calendar_df
        service_ids = calendar_filtered_df["service_id"].tolist()

        # get valid trips
        trips_df = trips_df[trips_df["service_id"].isin(service_ids)]

        # get valid stop_times
        stopTimes_filtered_df = trips_df.merge(
            stopTimes_df, on="trip_id")
#         stopTimes_merged_df = stopTimes_filtered_df.merge(stops_df, on="stop_id")[
<<<<<<< HEAD
#             ["service_id", "route_id", "trip_id", "stop_id", "stop_sequence", "arrival_time", "shape_dist_traveled", "stop_x", "stop_y", "cardinal_direction"]]
        stopTimes_merged_df = stopTimes_filtered_df.merge(stops_df, on="stop_id")[
            ["service_id", "route_id", "trip_id", "stop_id", "arrival_time", "stop_sequence", "stop_x", "stop_y"]]
=======
#             ["service_id", "route_short_name", "trip_id", "stop_id", "stop_sequence", "arrival_time", "shape_dist_traveled", "stop_x", "stop_y", "cardinal_direction"]]
        stopTimes_merged_df = stopTimes_filtered_df.merge(stops_df, on="stop_id")[
            ["service_id", "trip_id", "route_id", "stop_id", "stop_sequence", "arrival_time", "stop_x", "stop_y", "direction_id"]]
>>>>>>> 6736e8db

        # get stop_times within the time frame
        stopTimes_merged_df['arrival_time'] = pd.to_timedelta(
            stopTimes_merged_df['arrival_time'])

        # add trip_delays
        for (trip_id, delay) in trip_delays:
            stopTimes_merged_df.loc[stopTimes_merged_df["trip_id"]
                                    == trip_id, "arrival_time"] += pd.to_timedelta(delay)

        stopTimes_final_df = self._get_valid_stopTime(
            stopTimes_merged_df, self.start_time, self.elapse_time).sort_values(by="arrival_time")

        return stopTimes_final_df

    def get_available_route(self):
        return self.stopTimes_final_df["route_short_name"].unique()

    def _is_service_valid(self, day, service_id):
        # FIXME: hardcode in the service to be 95, just pick the first service id
        return (day == 1) #& (str(service_id).startswith("95"))

    def _get_valid_stopTime(self, df, start_time, elapse_time):
        start_time = pd.to_timedelta(start_time)
        end_time = start_time + pd.to_timedelta(elapse_time)
        return df[(df['arrival_time'] > start_time) & (df['arrival_time'] < end_time)]

    def _get_grid_dimention(self, grid_size_min):
        max_x, min_x, max_y, min_y = self.manager.get_borders()
        grid_size = grid_size_min * self.avg_walking_speed * 60
        x_num = ceil(abs(max_x - min_x) / grid_size)
        y_num = ceil(abs(max_y - min_y) / grid_size)
        return x_num, y_num, grid_size<|MERGE_RESOLUTION|>--- conflicted
+++ resolved
@@ -158,13 +158,8 @@
 
         epsg=str(findEPSG(start_latlon[0],start_latlon[1]))
         gdf = gpd.GeoDataFrame(
-<<<<<<< HEAD
-            df, geometry=gpd.points_from_xy(df.stop_x, df.stop_y), crs="EPSG:3174")  # union: meter
-
-=======
             df, geometry=gpd.points_from_xy(df.stop_x, df.stop_y), crs="EPSG:"+epsg)
         #EPSG:3174
->>>>>>> 6736e8db
         self._logger.debug("start generating geometry buffer with radius")
         gdf['geometry'] = gdf.geometry.buffer(gdf['radius']) # draw bubble with the given radius
         self._logger.info("Finish generating gdf")
@@ -223,15 +218,9 @@
         stopTimes_filtered_df = trips_df.merge(
             stopTimes_df, on="trip_id")
 #         stopTimes_merged_df = stopTimes_filtered_df.merge(stops_df, on="stop_id")[
-<<<<<<< HEAD
-#             ["service_id", "route_id", "trip_id", "stop_id", "stop_sequence", "arrival_time", "shape_dist_traveled", "stop_x", "stop_y", "cardinal_direction"]]
-        stopTimes_merged_df = stopTimes_filtered_df.merge(stops_df, on="stop_id")[
-            ["service_id", "route_id", "trip_id", "stop_id", "arrival_time", "stop_sequence", "stop_x", "stop_y"]]
-=======
 #             ["service_id", "route_short_name", "trip_id", "stop_id", "stop_sequence", "arrival_time", "shape_dist_traveled", "stop_x", "stop_y", "cardinal_direction"]]
         stopTimes_merged_df = stopTimes_filtered_df.merge(stops_df, on="stop_id")[
             ["service_id", "trip_id", "route_id", "stop_id", "stop_sequence", "arrival_time", "stop_x", "stop_y", "direction_id"]]
->>>>>>> 6736e8db
 
         # get stop_times within the time frame
         stopTimes_merged_df['arrival_time'] = pd.to_timedelta(
