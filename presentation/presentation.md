# Presentation
[perf_short]: perf_short.png
[perf_long]: perf_long.png

[madison_short]: madison_short.png
[madison_long]: madison_long.png
[madison_service]: madison_service.png
[madison_routes]: madison_routes.png

[stlouis_short]: stlouis_short.png
[stlouis_long]: stlouis_long.png
<<<<<<< HEAD
[stlouis_routes]: stlouis_routes.jpg

[minneapolis_routes]: minneapolis_routes.png
[minneapolis_short]: minneapolis_short.png
[minneapolis_long]: minneapolis_long.png

=======
[lansing_short]: lansing_short.png
[lansing_long]: lansing_long.png
>>>>>>> ce1ad1ac

## **Part 1: Code quality improvements**
* Fixes
  * Fixing the hard coded epsg
  * Comments
  * Project structure
* Testing
  * Adding tests to the projects using pytest
    * Mainly tested manually created fake data to make sure project is working
* Performance measurements/failed attempts:
  * One attempt is to increase the performance of the original graph search method by utilizing innate sort function from python. However, after the performance test, the original version was found to be better.
    * Below is the graph when the elapse time is short (30min), we can see both version have similar performance
   ![alt text][perf_short]
    * Below is the graph when the elapse time is long (90min), we can see that the original version is much faster
  ![alt text][perf_long]
---
## **Part 2: 4 City Analysis**

### *Madison, Wisconsin*
![alt text][madison_routes]
* Above 
![alt text][madison_short]
* 30 min elapsing run:
  * Time to run SCanalyzer: $79.7232$ `sec`
  * Max coverage of **a week**, unit: $km^2$
    * Olbrich Gardens: 31.8504
    * The Nat: 0.9351
    * 330 N Orchard St:  47.3418
  * Min coverage of **a week**, unit: $km^2$
    * Olbrich Gardens: 3.775
    * The Nat: 0
    * 330 N Orchard St:  0.0181
  
![alt text][madison_long]
* 90 min elapsing run:
  * Time to run SCanalyzer: $613.922$ `sec`
  * Max coverage of **a week**, unit: $km^2$
    * Olbrich Gardens: $224.9967$
    * The Nat: $124.0213$
    * 330 N Orchard St:  $264.0516$

  * Min coverage of **a week**, unit: $km^2$
    * Olbrich Gardens: $3.7747$
    * The Nat: $0$
    * 330 N Orchard St: $19.3963$
* service graph:
  ![alt text][madison_service]

### *St. Louis, Missouri*
![alt text][stlouis_routes]

<<<<<<< HEAD
![alt text][stlouis_short]
* 30 min run:
=======
* 30 min run (Time Taken: 75.3187210559845):
>>>>>>> ce1ad1ac
  * Max coverage of **a week**, unit: $km^2$
    * Busch Stadium: $51.666879$
    * Saint Louis University: $46.418509$
    * East St Louis Senior High School:  $24.166318$
  * Min coverage of **a week**, unit: $km^2$
    * Busch Stadium: $36.898593$
    * Saint Louis University: $22.212706$
    * East St Louis Senior High School:  $10.964546$
<<<<<<< HEAD
![alt text][stlouis_long]
* 90 min run:
=======
![alt text][stlouis_short]

* 90 min run (Time Taken: 474.52902388572693):
>>>>>>> ce1ad1ac
  * Max coverage of **a week**, unit: $km^2$
    * Busch Stadium: $730.063943$
    * Saint Louis University: $660.430581$
    * East St Louis Senior High School:  $521.318002$
  * Min coverage of **a week**, unit: $km^2$
    * Busch Stadium: $635.901999$
    * Saint Louis University: $501.182033$
    * East St Louis Senior High School:  $322.564781$

### *Minneapolis, Minnesota*
![alt text][minneapolis_routes]

<<<<<<< HEAD
![alt text][minneapolis_short]
* 30 min run:
  * Time to run SCanalyzer: $499.7719$ 'sec'
  * Max coverage of **Mon,Tues**, unit: $km^2$
    * St John's Child Care & Nursey: $35.1814$
    * Salon On the Edge: $54.0881$
    * Shingle Creek Park:  $20.9968$
  * Min coverage of **Mon,Tues**, unit: $km^2$
    * St John's Child Care & Nursey: $24.8097$
    * Salon On the Edge: $27.1013$
    * Shingle Creek Park:  $1.4757$

![alt text][minneapolis_long]
* 90 min run:
  * Time to run SCanalyzer: $46725.9450$ 'sec'
  * Max coverage of **Mon,Tues**, unit: $km^2$
    * St John's Child Care & Nursey: $568.9084$
    * Salon On the Edge: $881.0581$
    * Shingle Creek Park:  $581.2672$
  * Min coverage of **Mon,Tues**, unit: $km^2$
    * St John's Child Care & Nursey: $414.2151$
    * Salon On the Edge: $542.8334$
    * Shingle Creek Park:  $96.9203$
### *Lansing, Michigan*
=======
### *Lansing, Michigan*

* 30 min run (Time Taken: 73.83022403717041):
  * Max coverage of **a week**, unit: $km^2$
    * Michigan State Capitol: $56.001443$
    * Potter Park Zoo: $12.201751$
    * Lansing Christian High School:  $5.780915$
  * Min coverage of **a week**, unit: $km^2$
    * Michigan State Capitol: $23.514244$
    * Potter Park Zoo: $1.470077$
    * Lansing Christian High School:  $0.621025$
![alt text][lansing_short]

* 90 min run (Time Taken: 398.38797783851624):
  * Max coverage of **a week**, unit: $km^2$
    * Michigan State Capitol: $218.005403$
    * Potter Park Zoo: $144.727143$
    * Lansing Christian High School:  $133.52313$
  * Min coverage of **a week**, unit: $km^2$
    * Michigan State Capitol: $14.579151$
    * Potter Park Zoo: $0.056625$
    * Lansing Christian High School:  $15.419283$
![alt text][lansing_long]
>>>>>>> ce1ad1ac
<|MERGE_RESOLUTION|>--- conflicted
+++ resolved
@@ -9,17 +9,15 @@
 
 [stlouis_short]: stlouis_short.png
 [stlouis_long]: stlouis_long.png
-<<<<<<< HEAD
 [stlouis_routes]: stlouis_routes.jpg
 
 [minneapolis_routes]: minneapolis_routes.png
 [minneapolis_short]: minneapolis_short.png
 [minneapolis_long]: minneapolis_long.png
 
-=======
 [lansing_short]: lansing_short.png
 [lansing_long]: lansing_long.png
->>>>>>> ce1ad1ac
+[lansing_routes]: lansing_routes.jpg
 
 ## **Part 1: Code quality improvements**
 * Fixes
@@ -40,7 +38,8 @@
 
 ### *Madison, Wisconsin*
 ![alt text][madison_routes]
-* Above 
+* Above is the madison city routes 
+  
 ![alt text][madison_short]
 * 30 min elapsing run:
   * Time to run SCanalyzer: $79.7232$ `sec`
@@ -71,12 +70,8 @@
 ### *St. Louis, Missouri*
 ![alt text][stlouis_routes]
 
-<<<<<<< HEAD
 ![alt text][stlouis_short]
-* 30 min run:
-=======
 * 30 min run (Time Taken: 75.3187210559845):
->>>>>>> ce1ad1ac
   * Max coverage of **a week**, unit: $km^2$
     * Busch Stadium: $51.666879$
     * Saint Louis University: $46.418509$
@@ -85,14 +80,10 @@
     * Busch Stadium: $36.898593$
     * Saint Louis University: $22.212706$
     * East St Louis Senior High School:  $10.964546$
-<<<<<<< HEAD
+
+
 ![alt text][stlouis_long]
-* 90 min run:
-=======
-![alt text][stlouis_short]
-
 * 90 min run (Time Taken: 474.52902388572693):
->>>>>>> ce1ad1ac
   * Max coverage of **a week**, unit: $km^2$
     * Busch Stadium: $730.063943$
     * Saint Louis University: $660.430581$
@@ -104,8 +95,6 @@
 
 ### *Minneapolis, Minnesota*
 ![alt text][minneapolis_routes]
-
-<<<<<<< HEAD
 ![alt text][minneapolis_short]
 * 30 min run:
   * Time to run SCanalyzer: $499.7719$ 'sec'
@@ -129,8 +118,7 @@
     * St John's Child Care & Nursey: $414.2151$
     * Salon On the Edge: $542.8334$
     * Shingle Creek Park:  $96.9203$
-### *Lansing, Michigan*
-=======
+
 ### *Lansing, Michigan*
 
 * 30 min run (Time Taken: 73.83022403717041):
@@ -153,5 +141,4 @@
     * Michigan State Capitol: $14.579151$
     * Potter Park Zoo: $0.056625$
     * Lansing Christian High School:  $15.419283$
-![alt text][lansing_long]
->>>>>>> ce1ad1ac
+![alt text][lansing_long]